use crate::{
    github::{get_crab_github_installation, get_packages_from_pr},
    models::{Job, NewJob, NewPipeline, Pipeline, User, Worker},
    DbPool, ALL_ARCH, ARGS,
};
use anyhow::Context;
use anyhow::{anyhow, bail};
use buildit_utils::{
    github::{get_archs, get_environment_requirement, resolve_packages, update_abbs},
    ABBS_REPO_LOCK,
};
use diesel::r2d2::PoolTransactionManager;
use diesel::{
    connection::{AnsiTransactionManager, TransactionManager},
    SelectableHelper,
};
use diesel::{
    dsl::count, ExpressionMethods, OptionalExtension, PgConnection, QueryDsl, RunQueryDsl,
};
use serde::{Deserialize, Serialize};
use std::collections::BTreeMap;
use tracing::warn;

#[derive(Debug, Copy, Clone, Serialize, Deserialize)]
pub enum JobSource {
    /// Telegram user/group
    Telegram(i64),
    /// GitHub PR number
    Github(u64),
    /// Manual
    Manual,
}

// create github check run for the specified git commit
#[tracing::instrument(skip(crab))]
async fn create_check_run(crab: octocrab::Octocrab, arch: String, git_sha: String) -> Option<u64> {
    match crab
        .checks("AOSC-Dev", "aosc-os-abbs")
        .create_check_run(format!("buildit {}", arch), git_sha)
        .status(octocrab::params::checks::CheckRunStatus::Queued)
        .send()
        .await
    {
        Ok(check_run) => {
            return Some(check_run.id.0);
        }
        Err(err) => {
            warn!("Failed to create check run: {}", err);
        }
    }
    return None;
}

#[tracing::instrument(skip(pool))]
pub async fn pipeline_new(
    pool: DbPool,
    git_branch: &str,
    git_sha: Option<&str>,
    github_pr: Option<u64>,
    packages: &str,
    archs: &str,
<<<<<<< HEAD
    source: &JobSource,
    skip_git_fetch: bool,
=======
    source: JobSource,
>>>>>>> e88442bf
) -> anyhow::Result<Pipeline> {
    // sanitize archs arg
    let mut archs: Vec<&str> = archs.split(',').collect();
    archs.sort();
    archs.dedup();
    if archs.contains(&"noarch") && archs.len() > 1 {
        return Err(anyhow!("Architecture noarch must not be mixed with others"));
    }
    if archs.contains(&"mainline") {
        // archs
        archs.extend(ALL_ARCH.iter());
        archs.retain(|arch| *arch != "mainline");
    }
    for arch in &archs {
        if !ALL_ARCH.contains(arch) && arch != &"noarch" {
            return Err(anyhow!("Architecture {arch} is not supported"));
        }
    }
    archs.sort();
    archs.dedup();

    // sanitize packages arg
    if !packages.chars().all(|ch| {
        ch.is_ascii_alphanumeric()
            || ch == ','
            || ch == '-'
            || ch == '.'
            || ch == '+'
            || ch == ':'
            || ch == '/'
    }) {
        return Err(anyhow!("Invalid packages: {packages}"));
    }

    // sanitize git_branch arg
    if !git_branch
        .chars()
        .all(|ch| ch.is_ascii_alphanumeric() || ch == '.' || ch == '-' || ch == '+')
    {
        return Err(anyhow!("Invalid branch: {git_branch}"));
    }

    let lock = ABBS_REPO_LOCK.lock().await;
    update_abbs(git_branch, &ARGS.abbs_path, skip_git_fetch)
        .await
        .context("Failed to update ABBS tree")?;

    // resolve branch name to commit hash if not specified
    let git_sha = match git_sha {
        Some(git_sha) => {
            if !git_sha.chars().all(|ch| ch.is_ascii_alphanumeric()) {
                return Err(anyhow!("Invalid git sha: {git_sha}"));
            }
            git_sha.to_string()
        }
        None => {
            let output = tokio::process::Command::new("git")
                .arg("rev-parse")
                .arg("HEAD")
                .current_dir(&ARGS.abbs_path)
                .output()
                .await
                .context("Failed to resolve branch to git commit")?;
            String::from_utf8_lossy(&output.stdout).trim().to_string()
        }
    };

    // find environment requirements
    let resolved_pkgs = resolve_packages(
        &packages
            .split(",")
            .map(|s| s.to_string())
            .collect::<Vec<String>>(),
        &ARGS.abbs_path,
    )
    .context("Resolve packages")?;

    let env_req = get_environment_requirement(&ARGS.abbs_path, &resolved_pkgs);
    drop(lock);

    // create a new pipeline
    let mut conn = pool
        .get()
        .context("Failed to get db connection from pool")?;
    use crate::schema::pipelines;
    let (source, github_pr, telegram_user, creator_user_id) = match source {
        JobSource::Telegram(id) => {
            // lookup user id via telegram chat id
            let user = crate::schema::users::dsl::users
                .filter(crate::schema::users::dsl::telegram_chat_id.eq(id))
                .first::<User>(&mut conn)
                .optional()?;
            let creator_user_id = user.map(|user| user.id);
            ("telegram", github_pr, Some(id), creator_user_id)
        }
        JobSource::Github(id) => ("github", Some(id), None, None),
        JobSource::Manual => ("manual", github_pr, None, None),
    };
    let new_pipeline = NewPipeline {
        packages: packages.to_string(),
        archs: archs.join(","),
        git_branch: git_branch.to_string(),
        git_sha: git_sha.clone(),
        creation_time: chrono::Utc::now(),
        source: source.to_string(),
        github_pr: github_pr.map(|pr| pr as i64),
        telegram_user: telegram_user,
        creator_user_id: creator_user_id,
    };
    let pipeline = diesel::insert_into(pipelines::table)
        .values(&new_pipeline)
        .returning(Pipeline::as_returning())
        .get_result(&mut conn)
        .context("Failed to create pipeline")?;

    // authenticate with github app
    let crab = match get_crab_github_installation().await {
        Ok(Some(crab)) => Some(crab),
        Ok(None) => {
            // github app unavailable
            None
        }
        Err(err) => {
            warn!("Failed to build octocrab: {}", err);
            None
        }
    };

    // for eatch arch, create github check run in parallel
    let github_check_run_ids: Vec<Option<u64>> = if let Some(crab) = &crab {
        let mut handles = vec![];
        for arch in &archs {
            handles.push(tokio::spawn(create_check_run(
                crab.clone(),
                arch.to_string(),
                git_sha.to_string(),
            )));
        }

        let mut res = vec![];
        for handle in handles {
            res.push(handle.await.unwrap());
        }
        res
    } else {
        vec![None; archs.len()]
    };

    // for each arch, create a new job
    for (arch, check_run_id) in archs.iter().zip(github_check_run_ids.iter()) {
        // create a new job
        use crate::schema::jobs;
        let env_req_current = env_req.get(*arch).cloned().unwrap_or_default();
        let new_job = NewJob {
            pipeline_id: pipeline.id,
            packages: packages.to_string(),
            arch: arch.to_string(),
            creation_time: chrono::Utc::now(),
            status: "created".to_string(),
            github_check_run_id: check_run_id.map(|id| id as i64),
            require_min_core: env_req_current.min_core,
            require_min_total_mem: env_req_current.min_total_mem,
            require_min_total_mem_per_core: env_req_current.min_total_mem_per_core,
            require_min_disk: env_req_current.min_disk,
        };
        diesel::insert_into(jobs::table)
            .values(&new_job)
            .execute(&mut conn)
            .context("Failed to create job")?;
    }

    Ok(pipeline)
}

#[tracing::instrument(skip(pool))]
pub async fn pipeline_new_pr(
    pool: DbPool,
    pr: u64,
    archs: Option<&str>,
    source: JobSource,
) -> anyhow::Result<Pipeline> {
    match octocrab::instance()
        .pulls("AOSC-Dev", "aosc-os-abbs")
        .get(pr)
        .await
    {
        Ok(pr) => {
            // If the pull request has been merged,
            // build and push packages based on stable
            let (git_branch, git_sha) = if pr.merged_at.is_some() {
                (
                    "stable",
                    pr.merge_commit_sha
                        .as_ref()
                        .context("merge_commit_sha should not be None")?,
                )
            } else {
                (pr.head.ref_field.as_str(), &pr.head.sha)
            };

            if pr.head.repo.as_ref().and_then(|x| x.fork).unwrap_or(false) {
                return Err(anyhow!("Failed to create job: Pull request is a fork"));
            }

            // find lines starting with #buildit
            let packages = get_packages_from_pr(&pr);
            if !packages.is_empty() {
                let mut skip_git_fetch = false;
                let archs = if let Some(archs) = archs {
                    archs.to_string()
                } else {
                    let path = &ARGS.abbs_path;

                    let _lock = ABBS_REPO_LOCK.lock().await;
                    update_abbs(git_branch, &ARGS.abbs_path, false)
                        .await
                        .context("Failed to update ABBS tree")?;
                    // skip next git fetch in pipeline_new
                    skip_git_fetch = true;

                    let resolved_packages =
                        resolve_packages(&packages, path).context("Failed to resolve packages")?;

                    get_archs(path, &resolved_packages).join(",")
                };

                pipeline_new(
                    pool,
                    git_branch,
                    Some(git_sha),
                    Some(pr.number),
                    &packages.join(","),
                    &archs,
                    source,
                    skip_git_fetch,
                )
                .await
            } else {
                Err(anyhow!(
                    "Please list packages to build in pr info starting with '#buildit'"
                ))
            }
        }
        Err(err) => Err(anyhow!("Failed to get pr info: {err:?}")),
    }
}

#[derive(Serialize)]
pub struct PipelineStatus {
    pub arch: String,
    pub pending: u64,
    pub running: u64,
    pub available_servers: u64,
}

#[tracing::instrument(skip(pool))]
pub async fn pipeline_status(pool: DbPool) -> anyhow::Result<Vec<PipelineStatus>> {
    let mut conn = pool
        .get()
        .context("Failed to get db connection from pool")?;
    // find pending/running jobs
    let mut pending: BTreeMap<String, i64> = crate::schema::jobs::dsl::jobs
        .filter(crate::schema::jobs::dsl::status.eq("created"))
        .group_by(crate::schema::jobs::dsl::arch)
        .select((
            crate::schema::jobs::dsl::arch,
            count(crate::schema::jobs::dsl::id),
        ))
        .load::<(String, i64)>(&mut conn)?
        .into_iter()
        .collect();
    let mut running: BTreeMap<String, i64> = crate::schema::jobs::dsl::jobs
        .filter(crate::schema::jobs::dsl::status.eq("running"))
        .group_by(crate::schema::jobs::dsl::arch)
        .select((
            crate::schema::jobs::dsl::arch,
            count(crate::schema::jobs::dsl::id),
        ))
        .load::<(String, i64)>(&mut conn)?
        .into_iter()
        .collect();

    use crate::schema::workers::dsl::*;
    let available_servers: BTreeMap<String, i64> = workers
        .group_by(arch)
        .select((arch, count(id)))
        .load::<(String, i64)>(&mut conn)?
        .into_iter()
        .collect();

    // fold noarch into amd64
    let pending_noarch = *pending.get("noarch").unwrap_or(&0);
    *pending.entry("amd64".to_string()).or_default() += pending_noarch;
    let running_noarch = *running.get("noarch").unwrap_or(&0);
    *running.entry("amd64".to_string()).or_default() += running_noarch;

    let mut res = vec![];
    for a in ALL_ARCH {
        res.push(PipelineStatus {
            arch: a.to_string(),
            pending: *pending.get(*a).unwrap_or(&0) as u64,
            running: *running.get(*a).unwrap_or(&0) as u64,
            available_servers: *available_servers.get(*a).unwrap_or(&0) as u64,
        });
    }

    Ok(res)
}

#[tracing::instrument(skip(pool))]
pub async fn worker_status(pool: DbPool) -> anyhow::Result<Vec<Worker>> {
    let mut conn = pool
        .get()
        .context("Failed to get db connection from pool")?;

    let workers = crate::schema::workers::dsl::workers.load::<Worker>(&mut conn)?;
    Ok(workers)
}

async fn job_restart_in_transaction(job_id: i32, conn: &mut PgConnection) -> anyhow::Result<Job> {
    let job = crate::schema::jobs::dsl::jobs
        .find(job_id)
        .get_result::<Job>(conn)?;
    let pipeline = crate::schema::pipelines::dsl::pipelines
        .find(job.pipeline_id)
        .get_result::<Pipeline>(conn)?;

    // job must be failed
    if job.status != "failed" {
        bail!("Cannot restart the job unless it was failed");
    }

    // create a new job
    use crate::schema::jobs;
    let mut new_job = NewJob {
        pipeline_id: job.pipeline_id,
        packages: job.packages,
        arch: job.arch.clone(),
        creation_time: chrono::Utc::now(),
        status: "created".to_string(),
        github_check_run_id: None,
        require_min_core: None,
        require_min_total_mem: None,
        require_min_total_mem_per_core: None,
        require_min_disk: None,
    };

    // create new github check run if the restarted job has one
    if job.github_check_run_id.is_some() {
        // authenticate with github app
        match get_crab_github_installation().await {
            Ok(Some(crab)) => {
                match crab
                    .checks("AOSC-Dev", "aosc-os-abbs")
                    .create_check_run(format!("buildit {}", job.arch), &pipeline.git_sha)
                    .status(octocrab::params::checks::CheckRunStatus::Queued)
                    .send()
                    .await
                {
                    Ok(check_run) => {
                        new_job.github_check_run_id = Some(check_run.id.0 as i64);
                    }
                    Err(err) => {
                        warn!("Failed to create check run: {}", err);
                    }
                }
            }
            Ok(None) => {
                // github app unavailable
            }
            Err(err) => {
                warn!("Failed to get installation token: {}", err);
            }
        }
    }

    let new_job: Job = diesel::insert_into(jobs::table)
        .values(&new_job)
        .get_result(conn)
        .context("Failed to create job")?;
    Ok(new_job)
}

#[tracing::instrument(skip(pool))]
pub async fn job_restart(pool: DbPool, job_id: i32) -> anyhow::Result<Job> {
    let mut conn = pool
        .get()
        .context("Failed to get db connection from pool")?;

    // manually handle transaction, since we want to use async in transaction
    PoolTransactionManager::<AnsiTransactionManager>::begin_transaction(&mut conn)?;
    match job_restart_in_transaction(job_id, &mut conn).await {
        Ok(new_job) => {
            PoolTransactionManager::<AnsiTransactionManager>::commit_transaction(&mut conn)?;
            return Ok(new_job);
        }
        Err(err) => {
            match PoolTransactionManager::<AnsiTransactionManager>::rollback_transaction(&mut conn)
            {
                Ok(()) => {
                    return Err(err.into());
                }
                Err(rollback_err) => {
                    return Err(err.context(rollback_err).into());
                }
            }
        }
    }
}<|MERGE_RESOLUTION|>--- conflicted
+++ resolved
@@ -59,12 +59,8 @@
     github_pr: Option<u64>,
     packages: &str,
     archs: &str,
-<<<<<<< HEAD
-    source: &JobSource,
+    source: JobSource,
     skip_git_fetch: bool,
-=======
-    source: JobSource,
->>>>>>> e88442bf
 ) -> anyhow::Result<Pipeline> {
     // sanitize archs arg
     let mut archs: Vec<&str> = archs.split(',').collect();
