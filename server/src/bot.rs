use crate::{
    api::{job_restart, pipeline_new, pipeline_new_pr, pipeline_status, worker_status, JobSource},
    formatter::to_html_new_pipeline_summary,
    github::{get_github_token, login_github},
    models::{NewUser, User},
    DbPool, ALL_ARCH, ARGS,
};
use anyhow::Context;
use buildit_utils::{
    find_update_and_update_checksum,
    github::{OpenPRError, OpenPRRequest},
};
use chrono::Local;
use diesel::{Connection, ExpressionMethods, OptionalExtension, QueryDsl, RunQueryDsl};
use serde::Deserialize;
use std::borrow::Cow;
use teloxide::{
    prelude::*,
    types::{ChatAction, ParseMode},
    utils::command::BotCommands,
};
use tracing::{warn, Instrument};

#[derive(BotCommands, Clone, Debug)]
#[command(
    rename_rule = "lowercase",
    description = "BuildIt! supports the following commands:"
)]
pub enum Command {
    #[command(description = "Display usage: /help")]
    Help,
    #[command(
        description = "Start a build job: /build branch packages archs (e.g., /build stable bash,fish amd64,arm64)"
    )]
    Build(String),
    #[command(
        description = "Start one or more build jobs from GitHub PR: /pr pr-numbers [archs] (e.g., /pr 12,34 amd64,arm64)"
    )]
    PR(String),
    #[command(description = "Show queue and server status: /status")]
    Status,
    #[command(
        description = "Open Pull Request by git-ref: /openpr title;git-ref;packages;[labels];[architectures] (e.g., /openpr VSCode Survey 1.85.0;vscode-1.85.0;vscode,vscodium;;amd64,arm64"
    )]
    OpenPR(String),
    #[command(description = "Login to github")]
    Login,
    #[command(description = "Start bot")]
    Start(String),
    #[command(description = "Let dickens generate report for GitHub PR: /dickens pr-number")]
    Dickens(String),
    #[command(
        description = "Build lagging/missing packages for quality assurance: /qa arch lagging/missing"
    )]
    QA(String),
<<<<<<< HEAD
    #[command(description = "Restart failed job: /restart job-id")]
    Restart(String),
=======
    #[command(description = "find update and bump package version")]
    Bump(String),
>>>>>>> 6b66460a
}

fn handle_archs_args(archs: Vec<&str>) -> Vec<&str> {
    let mut archs = archs;
    if archs.contains(&"mainline") {
        // archs
        archs.extend(ALL_ARCH.iter());
        archs.retain(|arch| *arch != "mainline");
    }
    archs.sort();
    archs.dedup();

    archs
}

#[tracing::instrument(skip(pool))]
async fn status(pool: DbPool) -> anyhow::Result<String> {
    let mut res = String::from("__*Queue Status*__\n\n");

    for status in pipeline_status(pool.clone()).await? {
        res += &format!(
            "*{}*: {} job\\(s\\) pending, {} job\\(s\\) running, {} available server\\(s\\)\n",
            teloxide::utils::markdown::escape(&status.arch),
            status.pending,
            status.running,
            status.available_servers
        );
    }

    res += "\n__*Server Status*__\n\n";
    let fmt = timeago::Formatter::new();
    for status in worker_status(pool).await? {
        res += &teloxide::utils::markdown::escape(&format!(
            "{} ({} {}, {} core(s), {} memory): Online as of {}\n",
            status.hostname,
            status.arch,
            status.git_commit,
            status.logical_cores,
            size::Size::from_bytes(status.memory_bytes),
            fmt.convert_chrono(status.last_heartbeat_time, Local::now())
        ));
    }
    Ok(res)
}

#[derive(Deserialize)]
pub struct QAResponsePackage {
    name: String,
}

#[derive(Deserialize)]
pub struct QAResponse {
    packages: Vec<QAResponsePackage>,
}

#[tracing::instrument(skip(bot, pool, msg))]
async fn pipeline_new_and_report(
    bot: &Bot,
    pool: DbPool,
    git_branch: &str,
    packages: &str,
    archs: &str,
    msg: &Message,
) -> ResponseResult<()> {
    match pipeline_new(
        pool,
        git_branch,
        None,
        None,
        packages,
        archs,
        &JobSource::Telegram(msg.chat.id.0),
    )
    .await
    {
        Ok(pipeline) => {
            bot.send_message(
                msg.chat.id,
                to_html_new_pipeline_summary(
                    pipeline.id,
                    &pipeline.git_branch,
                    &pipeline.git_sha,
                    pipeline.github_pr.map(|n| n as u64),
                    &pipeline.archs.split(',').collect::<Vec<_>>(),
                    &pipeline.packages.split(',').collect::<Vec<_>>(),
                ),
            )
            .parse_mode(ParseMode::Html)
            .disable_web_page_preview(true)
            .await?;
        }
        Err(err) => {
            bot.send_message(msg.chat.id, format!("{err}")).await?;
        }
    }
    Ok(())
}

#[tracing::instrument(skip(pool, access_token))]
async fn sync_github_info_inner(
    pool: DbPool,
    telegram_chat: ChatId,
    access_token: String,
) -> anyhow::Result<()> {
    let crab = octocrab::Octocrab::builder()
        .user_access_token(access_token)
        .build()?;
    let author = crab.current().user().await?;
    let mut conn = pool
        .get()
        .context("Failed to get db connection from pool")?;

    conn.transaction::<(), diesel::result::Error, _>(|conn| {
        use crate::schema::users::dsl::*;
        match users
            .filter(telegram_chat_id.eq(&telegram_chat.0))
            .first::<User>(conn)
            .optional()?
        {
            Some(user) => {
                diesel::update(users.find(user.id))
                    .set((
                        github_login.eq(author.login),
                        github_id.eq(author.id.0 as i64),
                        github_avatar_url.eq(author.avatar_url.to_string()),
                        github_email.eq(author.email),
                    ))
                    .execute(conn)?;
            }
            None => {
                let new_user = NewUser {
                    github_login: Some(author.login),
                    github_id: Some(author.id.0 as i64),
                    github_name: None, // TODO
                    github_avatar_url: Some(author.avatar_url.to_string()),
                    github_email: author.email,
                    telegram_chat_id: Some(telegram_chat.0),
                };
                diesel::insert_into(crate::schema::users::table)
                    .values(&new_user)
                    .execute(conn)?;
            }
        }

        Ok(())
    })?;
    Ok(())
}

#[tracing::instrument(skip(pool, access_token))]
async fn sync_github_info(pool: DbPool, telegram_chat_id: ChatId, access_token: String) {
    if let Err(err) = sync_github_info_inner(pool, telegram_chat_id, access_token).await {
        warn!(
            "Failed to sync github info for telegram chat {}: {}",
            telegram_chat_id, err
        );
    }
}

#[tracing::instrument(skip(bot, msg, pool))]
pub async fn answer(bot: Bot, msg: Message, cmd: Command, pool: DbPool) -> ResponseResult<()> {
    bot.send_chat_action(msg.chat.id, ChatAction::Typing)
        .send()
        .instrument(tracing::info_span!("send_chat_action"))
        .await?;
    match cmd {
        Command::Help => {
            bot.send_message(msg.chat.id, Command::descriptions().to_string())
                .await?;
        }
        Command::PR(arguments) => {
            let parts = arguments.split_ascii_whitespace().collect::<Vec<_>>();
            if !(1..=2).contains(&parts.len()) {
                bot.send_message(
                    msg.chat.id,
                    format!(
                        "Got invalid job description: {arguments}. \n\n{}",
                        Command::descriptions()
                    ),
                )
                .await?;
                return Ok(());
            }

            let mut pr_numbers = vec![];
            let mut parse_success = true;
            for part in parts[0].split(',') {
                if let Ok(pr_number) = str::parse::<u64>(part) {
                    pr_numbers.push(pr_number);
                } else {
                    parse_success = false;

                    bot.send_message(
                        msg.chat.id,
                        format!(
                            "Got invalid pr description: {arguments}.\n\n{}",
                            Command::descriptions()
                        ),
                    )
                    .await?;
                    break;
                }
            }

            if parse_success {
                let archs = if parts.len() == 1 {
                    None
                } else {
                    Some(parts[1])
                };
                for pr_number in pr_numbers {
                    match pipeline_new_pr(
                        pool.clone(),
                        pr_number,
                        archs,
                        &JobSource::Telegram(msg.chat.id.0),
                    )
                    .await
                    {
                        Ok(pipeline) => {
                            bot.send_message(
                                msg.chat.id,
                                to_html_new_pipeline_summary(
                                    pipeline.id,
                                    &pipeline.git_branch,
                                    &pipeline.git_sha,
                                    pipeline.github_pr.map(|n| n as u64),
                                    &pipeline.archs.split(',').collect::<Vec<_>>(),
                                    &pipeline.packages.split(',').collect::<Vec<_>>(),
                                ),
                            )
                            .parse_mode(ParseMode::Html)
                            .disable_web_page_preview(true)
                            .send()
                            .instrument(tracing::info_span!("send_message"))
                            .await?;
                        }
                        Err(err) => {
                            bot.send_message(
                                msg.chat.id,
                                format!("Failed to create pipeline from pr: {err:?}"),
                            )
                            .await?;
                        }
                    }
                }
            }
        }
        Command::Build(arguments) => {
            let parts: Vec<&str> = arguments.split(' ').collect();
            if parts.len() == 3 {
                let git_branch = parts[0];
                let packages = parts[1];
                let archs = parts[2];

                pipeline_new_and_report(&bot, pool, git_branch, packages, archs, &msg).await?;

                return Ok(());
            }

            bot.send_message(
                msg.chat.id,
                format!(
                    "Got invalid job description: {arguments}. \n\n{}",
                    Command::descriptions()
                ),
            )
            .await?;
        }
        Command::Status => match status(pool).await {
            Ok(status) => {
                bot.send_message(msg.chat.id, status)
                    .parse_mode(ParseMode::MarkdownV2)
                    .await?;
            }
            Err(err) => {
                bot.send_message(msg.chat.id, format!("Failed to get status: {}", err))
                    .await?;
            }
        },
        Command::OpenPR(arguments) => {
            let (title, mut parts) = split_open_pr_message(&arguments);

            if let Some(title) = title {
                parts.insert(0, title);
            } else {
                bot.send_message(
                    msg.chat.id,
                    format!(
                        "Got invalid job description: {arguments}. \n\n{}",
                        Command::descriptions()
                    ),
                )
                .await?;
                return Ok(());
            }

            let secret = match ARGS.github_secret.as_ref() {
                Some(s) => s,
                None => {
                    bot.send_message(msg.chat.id, "GITHUB_SECRET is not set")
                        .await?;
                    return Ok(());
                }
            };

            let token = match get_github_token(&msg.chat.id, secret).await {
                Ok(s) => s.access_token,
                Err(e) => {
                    bot.send_message(msg.chat.id, format!("Got error: {e:?}"))
                        .await?;
                    return Ok(());
                }
            };

            // sync github info, but do not wait for result
            tokio::spawn(sync_github_info(pool, msg.chat.id, token.clone()));

            if (3..=5).contains(&parts.len()) {
                let tags = if parts.len() >= 4 {
                    if parts[3].is_empty() {
                        None
                    } else {
                        Some(
                            parts[3]
                                .split(',')
                                .map(|x| x.to_string())
                                .collect::<Vec<_>>(),
                        )
                    }
                } else {
                    None
                };

                let archs = if parts.len() == 5 {
                    let archs = parts[4].split(',').collect::<Vec<_>>();
                    Some(handle_archs_args(archs))
                } else {
                    // deduce archs later
                    None
                };

                let id = match ARGS
                    .github_app_id
                    .as_ref()
                    .and_then(|x| x.parse::<u64>().ok())
                {
                    Some(id) => id,
                    None => {
                        bot.send_message(msg.chat.id, "Got Error: GITHUB_APP_ID is not set")
                            .await?;
                        return Ok(());
                    }
                };

                let app_private_key = match ARGS.github_app_key.as_ref() {
                    Some(p) => p,
                    None => {
                        bot.send_message(msg.chat.id, "Got Error: GITHUB_APP_ID is not set")
                            .await?;
                        return Ok(());
                    }
                };

                match buildit_utils::github::open_pr(
                    app_private_key,
                    &token,
                    id,
                    OpenPRRequest {
                        git_ref: parts[1].to_owned(),
                        abbs_path: ARGS.abbs_path.clone(),
                        packages: parts[2].to_owned(),
                        title: parts[0].to_string(),
                        tags: tags.clone(),
                        archs: archs.clone(),
                    },
                )
                .await
                {
                    Ok(url) => {
                        bot.send_message(msg.chat.id, format!("Successfully opened PR: {url}"))
                            .await?;
                        return Ok(());
                    }
                    Err(e) => match e {
                        OpenPRError::Github(e) => match e {
                            octocrab::Error::GitHub { source, .. }
                                if source.message.contains("Bad credentials") =>
                            {
                                let client = reqwest::Client::new();
                                client
                                    .get("https://minzhengbu.aosc.io/refresh_token")
                                    .header("secret", secret)
                                    .query(&[("id", msg.chat.id.0.to_string())])
                                    .send()
                                    .await
                                    .and_then(|x| x.error_for_status())?;

                                let token = match get_github_token(&msg.chat.id, secret).await {
                                    Ok(s) => s.access_token,
                                    Err(e) => {
                                        bot.send_message(msg.chat.id, format!("Got error: {e}"))
                                            .await?;
                                        return Ok(());
                                    }
                                };

                                match buildit_utils::github::open_pr(
                                    app_private_key,
                                    &token,
                                    id,
                                    OpenPRRequest {
                                        git_ref: parts[1].to_owned(),
                                        abbs_path: ARGS.abbs_path.clone(),
                                        packages: parts[2].to_owned(),
                                        title: parts[0].to_string(),
                                        tags,
                                        archs,
                                    },
                                )
                                .await
                                {
                                    Ok(url) => {
                                        bot.send_message(
                                            msg.chat.id,
                                            format!("Successfully opened PR: {url}"),
                                        )
                                        .await?;
                                        return Ok(());
                                    }
                                    Err(e) => {
                                        bot_send_message_handle_length(
                                            &bot,
                                            &msg,
                                            &format!("Failed to open pr: {e:?}"),
                                        )
                                        .await?;
                                        return Ok(());
                                    }
                                }
                            }
                            _ => {
                                bot_send_message_handle_length(
                                    &bot,
                                    &msg,
                                    &format!("Failed to open pr: {e:?}"),
                                )
                                .await?;
                                return Ok(());
                            }
                        },
                        _ => {
                            bot_send_message_handle_length(
                                &bot,
                                &msg,
                                &format!("Failed to open pr: {e:?}"),
                            )
                            .await?;
                            return Ok(());
                        }
                    },
                }
            }

            bot.send_message(
                msg.chat.id,
                format!(
                    "Got invalid job description: {arguments}. \n\n{}",
                    Command::descriptions()
                ),
            )
            .await?;
        }
        Command::Login => {
            bot.send_message(msg.chat.id, "https://github.com/login/oauth/authorize?client_id=Iv1.bf26f3e9dd7883ae&redirect_uri=https://minzhengbu.aosc.io/login").await?;
        }
        Command::Start(arguments) => {
            if arguments.len() != 20 {
                bot.send_message(msg.chat.id, Command::descriptions().to_string())
                    .await?;
                return Ok(());
            } else {
                let resp = login_github(&msg, arguments).await;

                match resp {
                    Ok(_) => bot.send_message(msg.chat.id, "Login successful!").await?,
                    Err(e) => {
                        bot_send_message_handle_length(
                            &bot,
                            &msg,
                            &format!("Login failed with error: {e}"),
                        )
                        .await?
                    }
                };
            }
        }
        Command::Dickens(arguments) => match str::parse::<u64>(&arguments) {
            Ok(pr_number) => {
                // create octocrab instance
                let crab = match octocrab::Octocrab::builder()
                    .user_access_token(ARGS.github_access_token.clone())
                    .build()
                {
                    Ok(v) => v,
                    Err(err) => {
                        bot.send_message(
                            msg.chat.id,
                            format!("Cannot create octocrab instance: {err}"),
                        )
                        .await?;
                        return Ok(());
                    }
                };

                // get topic of pr
                match crab.pulls("AOSC-Dev", "aosc-os-abbs").get(pr_number).await {
                    Ok(pr) => match dickens::topic::report(
                        pr.head.ref_field.as_str(),
                        ARGS.local_repo.clone(),
                    )
                    .await
                    {
                        Ok(report) => {
                            // post report as github comment
                            match crab
                                .issues("AOSC-Dev", "aosc-os-abbs")
                                .create_comment(pr_number, report)
                                .await
                            {
                                Ok(comment) => {
                                    bot_send_message_handle_length(
                                        &bot,
                                        &msg,
                                        &format!("Report posted as comment: {}", comment.html_url),
                                    )
                                    .await?;
                                }
                                Err(err) => {
                                    bot_send_message_handle_length(
                                        &bot,
                                        &msg,
                                        &format!("Failed to create github comments: {err:?}."),
                                    )
                                    .await?;
                                }
                            }
                        }
                        Err(err) => {
                            bot_send_message_handle_length(
                                &bot,
                                &msg,
                                &format!("Failed to generate dickens report: {err}."),
                            )
                            .await?;
                        }
                    },
                    Err(err) => {
                        bot_send_message_handle_length(
                            &bot,
                            &msg,
                            &format!("Failed to get pr info: {err:?}."),
                        )
                        .await?;
                    }
                }
            }
            Err(err) => {
                bot_send_message_handle_length(&bot, &msg, &format!("Bad PR number: {err}"))
                    .await?;
            }
        },
        Command::QA(arguments) => {
            let parts: Vec<&str> = arguments.split(' ').collect();
            if parts.len() == 2
                && ALL_ARCH.contains(&parts[0])
                && ["lagging", "missing"].contains(&parts[1])
            {
                let arch = parts[0];
                let ty = parts[1];
                let client = reqwest::Client::new();
                match client
                    .get(format!(
                        "https://aosc-packages.cth451.me/{}/{}/stable?type=json&page=all",
                        ty, arch
                    ))
                    .send()
                    .await
                {
                    Ok(resp) => match resp.json::<QAResponse>().await {
                        Ok(qa) => {
                            for pkg in qa.packages {
                                pipeline_new_and_report(
                                    &bot,
                                    pool.clone(),
                                    "stable",
                                    &pkg.name,
                                    arch,
                                    &msg,
                                )
                                .await?;
                            }
                        }
                        Err(err) => {
                            bot.send_message(
                                msg.chat.id,
                                format!("Failed to parse http response: {err}.",),
                            )
                            .await?;
                        }
                    },
                    Err(err) => {
                        bot.send_message(
                            msg.chat.id,
                            format!("Failed to get http response: {err}.",),
                        )
                        .await?;
                    }
                }
                return Ok(());
            }

            bot.send_message(
                msg.chat.id,
                format!(
                    "Got invalid qa command: {arguments}. \n\n{}",
                    Command::descriptions()
                ),
            )
            .await?;
        }
<<<<<<< HEAD
        Command::Restart(arguments) => match str::parse::<i32>(&arguments) {
            Ok(job_id) => match job_restart(pool, job_id).await {
                Ok(new_job) => {
                    bot_send_message_handle_length(
                        &bot,
                        &msg,
                        &format!("Restarted as job #{}", new_job.id),
                    )
                    .await?;
                }
                Err(err) => {
                    bot_send_message_handle_length(
                        &bot,
                        &msg,
                        &format!("Failed to restart job: {err}"),
                    )
                    .await?;
                }
            },
            Err(err) => {
                bot_send_message_handle_length(&bot, &msg, &format!("Bad job ID: {err}")).await?;
            }
        },
=======
        Command::Bump(package) => {
            let app_private_key = match ARGS.github_app_key.as_ref() {
                Some(p) => p,
                None => {
                    bot.send_message(msg.chat.id, "Got Error: GITHUB_APP_ID is not set")
                        .await?;
                    return Ok(());
                }
            };

            let secret = match ARGS.github_secret.as_ref() {
                Some(s) => s,
                None => {
                    bot.send_message(msg.chat.id, "GITHUB_SECRET is not set")
                        .await?;
                    return Ok(());
                }
            };

            let token = match get_github_token(&msg.chat.id, secret).await {
                Ok(s) => s.access_token,
                Err(e) => {
                    bot.send_message(msg.chat.id, format!("Got error: {e:?}"))
                        .await?;
                    return Ok(());
                }
            };

            let id = match ARGS
                .github_app_id
                .as_ref()
                .and_then(|x| x.parse::<u64>().ok())
            {
                Some(id) => id,
                None => {
                    bot.send_message(msg.chat.id, "Got Error: GITHUB_APP_ID is not set")
                        .await?;
                    return Ok(());
                }
            };

            match find_update_and_update_checksum(&package, &ARGS.abbs_path).await {
                Ok(f) => {
                    match buildit_utils::github::open_pr(
                        app_private_key,
                        &token,
                        id,
                        OpenPRRequest {
                            git_ref: f.branch,
                            abbs_path: ARGS.abbs_path.clone(),
                            packages: f.package,
                            title: f.title,
                            tags: None,
                            archs: None,
                        },
                    )
                    .await
                    {
                        Ok(url) => {
                            bot.send_message(msg.chat.id, format!("Successfully opened PR: {url}"))
                                .await?
                        }
                        Err(e) => bot.send_message(msg.chat.id, e.to_string()).await?,
                    }
                }
                Err(e) => bot.send_message(msg.chat.id, e.to_string()).await?,
            };
        }
>>>>>>> 6b66460a
    };

    Ok(())
}

#[tracing::instrument(skip(bot, msg))]
async fn bot_send_message_handle_length(
    bot: &Bot,
    msg: &Message,
    text: &str,
) -> Result<Message, teloxide::RequestError> {
    let text = if text.chars().count() > 1000 {
        console::truncate_str(text, 1000, "...")
    } else {
        Cow::Borrowed(text)
    };

    bot.send_message(msg.chat.id, text).await
}

fn split_open_pr_message(arguments: &str) -> (Option<&str>, Vec<&str>) {
    let mut parts = arguments.split(';');
    let title = parts.next();
    let parts = parts.map(|x| x.trim()).collect::<Vec<_>>();

    (title, parts)
}

#[test]
fn test_split_open_pr_message() {
    let t = split_open_pr_message("clutter fix ftbfs;clutter-fix-ftbfs;clutter");
    assert_eq!(
        t,
        (
            Some("clutter fix ftbfs"),
            vec!["clutter-fix-ftbfs", "clutter"]
        )
    );

    let t = split_open_pr_message("clutter fix ftbfs;clutter-fix-ftbfs ;clutter");
    assert_eq!(
        t,
        (
            Some("clutter fix ftbfs"),
            vec!["clutter-fix-ftbfs", "clutter"]
        )
    );
}<|MERGE_RESOLUTION|>--- conflicted
+++ resolved
@@ -53,13 +53,10 @@
         description = "Build lagging/missing packages for quality assurance: /qa arch lagging/missing"
     )]
     QA(String),
-<<<<<<< HEAD
     #[command(description = "Restart failed job: /restart job-id")]
     Restart(String),
-=======
-    #[command(description = "find update and bump package version")]
+    #[command(description = "Find update and bump package version: /bump package-name")]
     Bump(String),
->>>>>>> 6b66460a
 }
 
 fn handle_archs_args(archs: Vec<&str>) -> Vec<&str> {
@@ -691,7 +688,6 @@
             )
             .await?;
         }
-<<<<<<< HEAD
         Command::Restart(arguments) => match str::parse::<i32>(&arguments) {
             Ok(job_id) => match job_restart(pool, job_id).await {
                 Ok(new_job) => {
@@ -715,7 +711,6 @@
                 bot_send_message_handle_length(&bot, &msg, &format!("Bad job ID: {err}")).await?;
             }
         },
-=======
         Command::Bump(package) => {
             let app_private_key = match ARGS.github_app_key.as_ref() {
                 Some(p) => p,
@@ -784,7 +779,6 @@
                 Err(e) => bot.send_message(msg.chat.id, e.to_string()).await?,
             };
         }
->>>>>>> 6b66460a
     };
 
     Ok(())
