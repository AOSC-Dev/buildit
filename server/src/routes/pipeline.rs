--- conflicted
+++ resolved
@@ -36,12 +36,8 @@
         None,
         &payload.packages,
         &payload.archs,
-<<<<<<< HEAD
-        &JobSource::Manual,
+        JobSource::Manual,
         false,
-=======
-        JobSource::Manual,
->>>>>>> e88442bf
     )
     .await?;
     Ok(Json(PipelineNewResponse { id: pipeline.id }))
